--- conflicted
+++ resolved
@@ -4,11 +4,6 @@
   push:
     branches:
       - feature/data-portability-sdk-v1
-<<<<<<< HEAD
-      - feat/compressed-key-support
-      - tim/pro-624-enable-relayers-to-manage-nonce-and-gas-settings
-=======
->>>>>>> 43986620
 
 jobs:
   publish-prerelease:
