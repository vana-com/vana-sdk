import { NextResponse, type NextRequest } from "next/server";
import {
  Vana,
  handleRelayerOperation,
  RedisAtomicStore,
  type UnifiedRelayerRequest,
<<<<<<< HEAD
  vanaMainnet,
  moksha,
  PinataStorage,
=======
  mokshaTestnet,
  vanaMainnet,
>>>>>>> 6fe490ab
} from "@opendatalabs/vana-sdk/node";
import { createWalletClient, http } from "viem";
import { privateKeyToAccount } from "viem/accounts";
import { RedisOperationStore } from "@/lib/operationStore";

export async function POST(request: NextRequest) {
  try {
<<<<<<< HEAD
    const body: UnifiedRelayerRequest = await request.json();
=======
    // Read the chainId from the request body, along with the relay request
    // Then pass the entire request body to the unified handler!
    const body: UnifiedRelayerRequest & { chainId?: number } =
      await request.json();
    const { chainId, ...relayerRequest } = body;
>>>>>>> 6fe490ab

    if (!chainId) {
      throw new Error("chainId is required in the relayer request");
    }

    console.info(`🔄 Processing relayer operation for chainId: ${chainId}...`);
    console.debug(
      "🔍 Debug - Received request:",
      JSON.stringify(
        relayerRequest,
        (_key, value) => (typeof value === "bigint" ? value.toString() : value),
        2,
      ),
    );

    let chainId: number;
    if (body.type === "signed" && body.typedData?.domain?.chainId) {
      chainId = body.typedData.domain.chainId;
    } else {
      // For direct operations and status checks, use default chain
      chainId = process.env.NEXT_PUBLIC_MOKSHA === "true" ? 14800 : 1480;
    }

    console.info(`🔗 [Relayer] Using chainId from request: ${chainId}`);

    // Initialize stores if Redis is configured
    let operationStore;
    let atomicStore;

    if (process.env.REDIS_URL) {
      try {
        operationStore = new RedisOperationStore({
          redis: process.env.REDIS_URL,
        });

        atomicStore = new RedisAtomicStore({
          redis: process.env.REDIS_URL,
        });

        console.info(
          "✅ [Relayer] Using Redis for stateful operation management",
        );
      } catch (error) {
        console.warn(
          "⚠️ [Relayer] Failed to initialize Redis stores, falling back to stateless mode:",
          error,
        );
      }
    }

    // Create Vana SDK with proper wallet configuration
    const privateKey = process.env.RELAYER_PRIVATE_KEY;
    if (!privateKey) {
      throw new Error("RELAYER_PRIVATE_KEY not configured");
    }

    const account = privateKeyToAccount(privateKey as `0x${string}`);
<<<<<<< HEAD
    const chain = chainId === 14800 ? moksha : vanaMainnet;
=======
    const chain = chainId === 14800 ? mokshaTestnet : vanaMainnet;
    const rpcUrl =
      chainId === 14800
        ? (process.env.RPC_URL_VANA_MOKSHA ?? "https://rpc.moksha.vana.org")
        : (process.env.RPC_URL_VANA ?? "https://rpc.vana.org");
>>>>>>> 6fe490ab

    const walletClient = createWalletClient({
      account,
      chain,
<<<<<<< HEAD
      transport: http(chain.rpcUrls.default.http[0]),
    });

    console.info("🔍 [Relayer] WalletClient created:", {
      hasAccount: !!walletClient.account,
      hasChain: !!walletClient.chain,
      chainId: walletClient.chain?.id,
      chainName: walletClient.chain?.name,
=======
      transport: http(rpcUrl),
>>>>>>> 6fe490ab
    });

    // Configure storage for grant file uploads
    const pinataJwt = process.env.PINATA_JWT;
    const pinataGateway =
      process.env.PINATA_GATEWAY ?? "https://gateway.pinata.cloud";

    const storage = pinataJwt
      ? {
          providers: {
            pinata: new PinataStorage({
              jwt: pinataJwt,
              gatewayUrl: pinataGateway,
            }),
          },
          defaultProvider: "pinata",
        }
      : undefined;

    if (storage) {
      console.info("✅ [Relayer] Storage configured with Pinata");
    } else {
      console.warn(
        "⚠️ [Relayer] No storage configured - grant file uploads will fail",
      );
    }

    const vana = Vana({
      walletClient,
      operationStore,
      atomicStore,
      storage,
    });

    // The unified handler will automatically:
    // - Use distributed nonce management if atomicStore is provided
    // - Store operation state if operationStore is provided
    // - Return pending responses for async polling
    const result = await handleRelayerOperation(vana, relayerRequest);

    // With atomicStore, nonce conflicts should be rare
    // But log if they occur for debugging
    if (
      result.type === "error" &&
      (result.error.includes("replacement transaction underpriced") ||
        result.error.includes("nonce too low"))
    ) {
      console.error(
        `❌ [Relayer] Nonce conflict despite atomic store: ${result.error}`,
      );
    }

    console.info("✅ Operation completed successfully:", result);

    // Return the result directly - the SDK expects the exact response format
    // Serialize BigInts to strings for JSON compatibility
    const serializedResult = JSON.parse(
      JSON.stringify(result, (_key, value) =>
        typeof value === "bigint" ? value.toString() : value,
      ),
    );

    return NextResponse.json(serializedResult);
  } catch (error) {
    console.error("❌ Error handling relayer operation:", error);
    // Return error in the expected format
    return NextResponse.json({
      type: "error",
      error: error instanceof Error ? error.message : "Unknown error",
    });
  }
}<|MERGE_RESOLUTION|>--- conflicted
+++ resolved
@@ -4,14 +4,9 @@
   handleRelayerOperation,
   RedisAtomicStore,
   type UnifiedRelayerRequest,
-<<<<<<< HEAD
   vanaMainnet,
-  moksha,
+  mokshaTestnet,
   PinataStorage,
-=======
-  mokshaTestnet,
-  vanaMainnet,
->>>>>>> 6fe490ab
 } from "@opendatalabs/vana-sdk/node";
 import { createWalletClient, http } from "viem";
 import { privateKeyToAccount } from "viem/accounts";
@@ -19,15 +14,10 @@
 
 export async function POST(request: NextRequest) {
   try {
-<<<<<<< HEAD
-    const body: UnifiedRelayerRequest = await request.json();
-=======
     // Read the chainId from the request body, along with the relay request
-    // Then pass the entire request body to the unified handler!
     const body: UnifiedRelayerRequest & { chainId?: number } =
       await request.json();
     const { chainId, ...relayerRequest } = body;
->>>>>>> 6fe490ab
 
     if (!chainId) {
       throw new Error("chainId is required in the relayer request");
@@ -42,16 +32,6 @@
         2,
       ),
     );
-
-    let chainId: number;
-    if (body.type === "signed" && body.typedData?.domain?.chainId) {
-      chainId = body.typedData.domain.chainId;
-    } else {
-      // For direct operations and status checks, use default chain
-      chainId = process.env.NEXT_PUBLIC_MOKSHA === "true" ? 14800 : 1480;
-    }
-
-    console.info(`🔗 [Relayer] Using chainId from request: ${chainId}`);
 
     // Initialize stores if Redis is configured
     let operationStore;
@@ -85,21 +65,16 @@
     }
 
     const account = privateKeyToAccount(privateKey as `0x${string}`);
-<<<<<<< HEAD
-    const chain = chainId === 14800 ? moksha : vanaMainnet;
-=======
     const chain = chainId === 14800 ? mokshaTestnet : vanaMainnet;
     const rpcUrl =
       chainId === 14800
         ? (process.env.RPC_URL_VANA_MOKSHA ?? "https://rpc.moksha.vana.org")
         : (process.env.RPC_URL_VANA ?? "https://rpc.vana.org");
->>>>>>> 6fe490ab
 
     const walletClient = createWalletClient({
       account,
       chain,
-<<<<<<< HEAD
-      transport: http(chain.rpcUrls.default.http[0]),
+      transport: http(rpcUrl),
     });
 
     console.info("🔍 [Relayer] WalletClient created:", {
@@ -107,9 +82,6 @@
       hasChain: !!walletClient.chain,
       chainId: walletClient.chain?.id,
       chainName: walletClient.chain?.name,
-=======
-      transport: http(rpcUrl),
->>>>>>> 6fe490ab
     });
 
     // Configure storage for grant file uploads
