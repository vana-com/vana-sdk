--- conflicted
+++ resolved
@@ -191,15 +191,8 @@
    *   content: "Data for AI analysis",
    *   filename: "analysis.txt",
    *   permissions: [{
-<<<<<<< HEAD
    *     account: "0x1234...", // Server address that can decrypt
    *     publicKey: "0x04..."  // Server's public key for encryption
-=======
-   *     grantee: "0x1234...",
-   *     operation: "llm_inference",
-   *     parameters: { model: "gpt-4" },
-   *     publicKey: "0x04..." // Obtain via vana.server.getIdentity(userAddress).public_key
->>>>>>> 757b5d03
    *   }]
    * });
    *
