--- conflicted
+++ resolved
@@ -780,16 +780,12 @@
    * use `submitPermissionRevoke()` instead.
    *
    * @param params - Parameters for revoking the permission
-<<<<<<< HEAD
+   * @param params.permissionId - Permission identifier as bigint for contract compatibility.
+   *   Obtain from permission grants via `getUserPermissionGrantsOnChain()`.
    * @returns Promise resolving to revocation data from PermissionRevoked event
    * @throws {BlockchainError} When revocation fails or event parsing fails
    * @throws {UserRejectedRequestError} When user rejects the transaction
    * @throws {NetworkError} When transaction confirmation times out
-=======
-   * @param params.permissionId - Permission identifier as bigint for contract compatibility.
-   *   Obtain from permission grants via `getUserPermissionGrantsOnChain()`.
-   * @returns Promise resolving to transaction hash
->>>>>>> 757b5d03
    * @example
    * ```typescript
    * // Revoke a permission and get confirmation
@@ -1047,11 +1043,8 @@
     typedData: PermissionGrantTypedData | GenericTypedData,
   ): Promise<Hash> {
     try {
-      // Get wallet address for cache key
-      const walletAddress = this.context.walletClient.account?.address;
-      if (!walletAddress) {
-        throw new SignatureError("No wallet address available for signing");
-      }
+      // Get wallet address for cache key - use account if available, otherwise get from wallet
+      const walletAddress = this.context.walletClient.account?.address || (await this.getUserAddress());
 
       // Use signature cache to avoid repeated signing of identical messages
       return await withSignatureCache(
