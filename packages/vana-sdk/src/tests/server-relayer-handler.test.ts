import { describe, it, expect, vi, beforeEach } from "vitest";
import { handleRelayerOperation } from "../server/relayerHandler";
import type { VanaInstance } from "../index.node";
import type { UnifiedRelayerRequest } from "../types/relayer";
<<<<<<< HEAD
import type { TransactionOptions } from "../types";
=======
>>>>>>> 821b6d8d
import type { Address, Hash } from "viem";

// Mock viem for signature recovery (not testing actual crypto here)
vi.mock("viem", async () => {
  const actual = await vi.importActual("viem");
  return {
    ...actual,
    recoverTypedDataAddress: vi.fn().mockResolvedValue("0xRecoveredAddress"),
    getAddress: (addr: string) => addr, // Simple passthrough for tests
  };
});

function createMockSdk(): VanaInstance {
  const baseMock = {
    data: {
      addFileWithPermissions: vi.fn().mockResolvedValue({
        hash: "0xfilehash" as `0x${string}`,
      }),
      addFileWithPermissionsAndSchema: vi.fn().mockResolvedValue({
        hash: "0xfilehash" as `0x${string}`,
      }),
      addFileWithEncryptedPermissionsAndSchema: vi.fn().mockResolvedValue({
        hash: "0xfilehash" as `0x${string}`,
      }),
      upload: vi.fn().mockResolvedValue({
        url: "ipfs://mockhash",
      }),
    },
    permissions: {
      submitSignedGrant: vi.fn().mockResolvedValue({
        hash: "0xsignedhash" as `0x${string}`,
      }),
      submitSignedRevoke: vi.fn().mockResolvedValue({
        hash: "0xsignedhash" as `0x${string}`,
      }),
      submitSignedTrustServer: vi.fn().mockResolvedValue({
        hash: "0xsignedhash" as `0x${string}`,
      }),
      submitSignedAddAndTrustServer: vi.fn().mockResolvedValue({
        hash: "0xsignedhash" as `0x${string}`,
      }),
      submitSignedUntrustServer: vi.fn().mockResolvedValue({
        hash: "0xsignedhash" as `0x${string}`,
      }),
      submitSignedAddServerFilesAndPermissions: vi.fn().mockResolvedValue({
        hash: "0xsignedhash" as `0x${string}`,
      }),
    },
    waitForTransactionEvents: vi.fn().mockResolvedValue({
      expectedEvents: {
        FileAdded: {
          fileId: 789n,
        },
      },
    }),
  };

  // Return a mock that satisfies the VanaInstance interface
  return baseMock as unknown as VanaInstance;
}

describe("Server Relayer Handler", () => {
  let mockSdk: VanaInstance;

  beforeEach(() => {
    vi.clearAllMocks();
    mockSdk = createMockSdk();
  });

  describe("Signed Operations", () => {
    it("should handle signed operations correctly", async () => {
      const request: UnifiedRelayerRequest = {
        type: "signed",
        operation: "submitAddPermission",
        typedData: {
          domain: {
            name: "DataPortabilityPermissions",
            version: "1",
            chainId: 14800,
            verifyingContract:
              "0x1234567890123456789012345678901234567890" as `0x${string}`,
          },
          types: {
            Permission: [
              { name: "nonce", type: "uint256" },
              { name: "granteeId", type: "uint256" },
            ],
          },
          primaryType: "Permission",
          message: {},
        },
        signature: "0xsignature" as `0x${string}`,
      };

      const response = await handleRelayerOperation(mockSdk, request);

      expect(response).toEqual({
        type: "signed",
        hash: "0xsignedhash",
      });
    });

    it("should verify expectedUserAddress for signed operations", async () => {
      const { recoverTypedDataAddress } = await import("viem");
      // Mock recovery to return a different address than expected
      vi.mocked(recoverTypedDataAddress).mockResolvedValueOnce(
        "0xDifferentAddress" as Address,
      );

      const request: UnifiedRelayerRequest = {
        type: "signed",
        operation: "submitPermissionRevoke",
        typedData: {
          domain: {
            name: "DataPortabilityPermissions",
            version: "1",
            chainId: 14800,
            verifyingContract:
              "0x1234567890123456789012345678901234567890" as `0x${string}`,
          },
          types: {
            RevokePermission: [
              { name: "nonce", type: "uint256" },
              { name: "granteeId", type: "uint256" },
            ],
          },
          primaryType: "RevokePermission",
          message: {},
        },
        signature: "0xsignature" as `0x${string}`,
        expectedUserAddress: "0xExpectedAddress" as Address,
      };

      await expect(handleRelayerOperation(mockSdk, request)).rejects.toThrow(
        "Security verification failed",
      );
    });

    it("should handle all signed operation types", async () => {
      const operationTypes = [
        "submitAddPermission",
        "submitPermissionRevoke",
        "submitTrustServer",
        "submitAddAndTrustServer",
        "submitUntrustServer",
        "submitAddServerFilesAndPermissions",
        //"submitRegisterGrantee", // TODO: Add when contract supports registerGranteeWithSignature
      ] as const;

      for (const operation of operationTypes) {
        const request: UnifiedRelayerRequest = {
          type: "signed",
          operation,
          typedData: {
            domain: {
              name: "DataPortabilityPermissions",
              version: "1",
              chainId: 14800,
              verifyingContract:
                "0x1234567890123456789012345678901234567890" as `0x${string}`,
            },
            types: {
              Permission: [{ name: "nonce", type: "uint256" }],
            },
            primaryType: "Permission",
            message: {},
          },
          signature: "0xsignature" as `0x${string}`,
        };

        const response = await handleRelayerOperation(mockSdk, request);

        expect(response).toEqual({
          type: "signed",
          hash: "0xsignedhash",
        });
      }
    });
  });

  describe("Direct Operations - File Addition", () => {
    it("should handle submitFileAddition", async () => {
      const request: UnifiedRelayerRequest = {
        type: "direct",
        operation: "submitFileAddition",
        params: {
          url: "https://storage.example/file",
          userAddress: "0xuser" as Address,
        },
      };

      const response = await handleRelayerOperation(mockSdk, request);

      expect(mockSdk.data.addFileWithPermissions).toHaveBeenCalledWith(
        "https://storage.example/file",
        "0xuser",
        [],
        undefined, // options parameter
      );

      expect(response).toEqual({
        type: "direct",
        result: {
          fileId: 789,
          transactionHash: "0xfilehash",
        },
      });
    });

    it("should handle submitFileAdditionWithPermissions", async () => {
      const request: UnifiedRelayerRequest = {
        type: "direct",
        operation: "submitFileAdditionWithPermissions",
        params: {
          url: "https://storage.example/file",
          userAddress: "0xuser" as Address,
          permissions: [
            { account: "0xaccount1" as Address, key: "key1" },
            { account: "0xaccount2" as Address, key: "key2" },
          ],
        },
      };

      const response = await handleRelayerOperation(mockSdk, request);

      expect(mockSdk.data.addFileWithPermissions).toHaveBeenCalledWith(
        "https://storage.example/file",
        "0xuser",
        request.params.permissions,
        undefined, // options parameter
      );

      expect(response).toEqual({
        type: "direct",
        result: {
          fileId: 789,
          transactionHash: "0xfilehash",
        },
      });
    });

    it("should handle submitFileAdditionComplete with encrypted permissions", async () => {
      // Use realistic encrypted permission data
      const encryptedKey =
        "1f976421c75e53528844bbad6972f6cd046b883c3503f9633cc80424350da1faf9433d4152d7b400de852a2f7f34b1af75c49f6becf4a11c9d667926f3cbe746158eb2c947b453e7ebed85830c6d6c7a994302e967fd7f3d9d71533d2aa28356ad60eafabfa4765f8e09954a1eec0440e3376807daa30f8a9e06cfe26f2c02e004dd5831ee123adfed6c2c4b1c746c0541c929b62ad93e5d361423e0b4fcf884accad9cbb88210eb30f6e3dfd956053163a093d8222cbc19e55bb3efceb755ce1d91fbf3268e622a0293ee87e7317ba609807115b4d7ab5e8c2ee676f652d52dae26c4afebc91ecb6f9805ea8737a93d50b58b17b7af176f96d78eaaf5af129103";

      const request: UnifiedRelayerRequest = {
        type: "direct",
        operation: "submitFileAdditionComplete",
        params: {
          url: "https://storage.example/file",
          userAddress: "0xuser" as Address,
          permissions: [
            {
              account: "0xaccount" as Address,
              key: encryptedKey, // Already encrypted
            },
          ],
          schemaId: 42,
        },
      };

      const response = await handleRelayerOperation(mockSdk, request);

      // Should call the encrypted permissions method, not the public key one
      expect(
        mockSdk.data.addFileWithEncryptedPermissionsAndSchema,
      ).toHaveBeenCalledWith(
        "https://storage.example/file",
        "0xuser",
        [{ account: "0xaccount" as Address, key: encryptedKey }], // No mapping, passes through as-is
        42,
        undefined, // options parameter
      );

      // Should NOT call the public key method
      expect(
        mockSdk.data.addFileWithPermissionsAndSchema,
      ).not.toHaveBeenCalled();

      expect(response).toEqual({
        type: "direct",
        result: {
          fileId: 789,
          transactionHash: "0xfilehash",
        },
      });
    });

    it("should use userAddress when ownerAddress not provided", async () => {
      const request: UnifiedRelayerRequest = {
        type: "direct",
        operation: "submitFileAdditionComplete",
        params: {
          url: "https://storage.example/file",
          userAddress: "0xuser" as Address,
          permissions: [],
          schemaId: 42,
        },
      };

      await handleRelayerOperation(mockSdk, request);

      // Should use the encrypted permissions method
      expect(
        mockSdk.data.addFileWithEncryptedPermissionsAndSchema,
      ).toHaveBeenCalledWith(
        "https://storage.example/file",
        "0xuser", // Falls back to userAddress
        [],
        42,
        undefined, // options parameter
      );
    });

    it("should throw error when fileId not returned", async () => {
      mockSdk.waitForTransactionEvents = vi.fn().mockResolvedValue({
        expectedEvents: {}, // No FileAdded event
      });

      const request: UnifiedRelayerRequest = {
        type: "direct",
        operation: "submitFileAddition",
        params: {
          url: "https://storage.example/file",
          userAddress: "0xuser" as Address,
        },
      };

      await expect(handleRelayerOperation(mockSdk, request)).rejects.toThrow(
        "Failed to get fileId from transaction events",
      );
    });
  });

  describe("Direct Operations - Grant Storage", () => {
    it("should handle storeGrantFile", async () => {
      // Mock the data.upload method for grant storage
      mockSdk.data.upload = vi.fn().mockResolvedValue({
        url: "ipfs://mockhash",
      });

      const grantFile = {
        grantee: "0xgrantee" as Address,
        operation: "read",
        parameters: { fileId: 123 },
        expires: Math.floor(Date.now() / 1000) + 3600,
      };

      const request: UnifiedRelayerRequest = {
        type: "direct",
        operation: "storeGrantFile",
        params: grantFile,
      };

      const response = await handleRelayerOperation(mockSdk, request);

      // Verify it was called with a Blob containing the grant file
      expect(mockSdk.data.upload).toHaveBeenCalledWith({
        content: expect.any(Blob),
        filename: expect.stringMatching(/^grant-\d+\.json$/),
      });

      // Verify the blob contains the correct data
      const callArgs = (mockSdk.data.upload as any).mock.calls[0][0];
      const blob = callArgs.content as Blob;
      const text = await blob.text();
      expect(JSON.parse(text)).toEqual(grantFile);

      expect(response).toEqual({
        type: "direct",
        result: { url: "ipfs://mockhash" },
      });
    });

    it("should handle storage errors", async () => {
      mockSdk.data.upload = vi
        .fn()
        .mockRejectedValue(new Error("Storage failed"));

      const grantFile = {
        grantee: "0xgrantee" as Address,
        operation: "read",
        parameters: { fileId: 123 },
        expires: Math.floor(Date.now() / 1000) + 3600,
      };

      const request: UnifiedRelayerRequest = {
        type: "direct",
        operation: "storeGrantFile",
        params: grantFile,
      };

      await expect(handleRelayerOperation(mockSdk, request)).rejects.toThrow(
        "Storage failed",
      );
    });
  });

  describe("Direct Operations - Grantee Registration", () => {
    it("should handle submitRegisterGrantee", async () => {
      // Mock the permissions.submitRegisterGrantee method
      mockSdk.permissions.submitRegisterGrantee = vi.fn().mockResolvedValue({
        hash: "0xgranteehash" as Hash,
      });

      const request: UnifiedRelayerRequest = {
        type: "direct",
        operation: "submitRegisterGrantee",
        params: {
          owner: "0xowner" as Address,
          granteeAddress: "0xgrantee" as Address,
          publicKey: "0x1234567890abcdef",
        },
      };

      const response = await handleRelayerOperation(mockSdk, request);

      expect(mockSdk.permissions.submitRegisterGrantee).toHaveBeenCalledWith({
        owner: "0xowner",
        granteeAddress: "0xgrantee",
        publicKey: "0x1234567890abcdef",
      });

      expect(response).toEqual({
        type: "direct",
        result: {
          transactionHash: "0xgranteehash",
        },
      });
    });

    it("should handle registerGrantee errors", async () => {
      mockSdk.permissions.submitRegisterGrantee = vi
        .fn()
        .mockRejectedValue(new Error("Grantee registration failed"));

      const request: UnifiedRelayerRequest = {
        type: "direct",
        operation: "submitRegisterGrantee",
        params: {
          owner: "0xowner" as Address,
          granteeAddress: "0xgrantee" as Address,
          publicKey: "0x1234567890abcdef",
        },
      };

      await expect(handleRelayerOperation(mockSdk, request)).rejects.toThrow(
        "Grantee registration failed",
      );
    });
  });

  describe("Error Handling", () => {
    it("should handle errors from signed operations", async () => {
      // Mock recoverTypedDataAddress to throw an error for this test
      const { recoverTypedDataAddress } = await import("viem");
      vi.mocked(recoverTypedDataAddress).mockRejectedValueOnce(
        new Error("Invalid signature"),
      );

      const request: UnifiedRelayerRequest = {
        type: "signed",
        operation: "submitAddPermission",
        typedData: {
          domain: {
            name: "DataPortabilityPermissions",
            version: "1",
            chainId: 14800,
            verifyingContract:
              "0x1234567890123456789012345678901234567890" as `0x${string}`,
          },
          types: {
            Permission: [{ name: "nonce", type: "uint256" }],
          },
          primaryType: "Permission",
          message: {},
        },
        signature: "0xbadsignature" as `0x${string}`,
      };

      await expect(handleRelayerOperation(mockSdk, request)).rejects.toThrow(
        "Signature verification failed",
      );
    });

    it("should handle SDK errors in direct operations", async () => {
      mockSdk.data.addFileWithPermissions = vi
        .fn()
        .mockRejectedValue(new Error("Blockchain error"));

      const request: UnifiedRelayerRequest = {
        type: "direct",
        operation: "submitFileAddition",
        params: {
          url: "https://storage.example/file",
          userAddress: "0xuser" as Address,
        },
      };

      await expect(handleRelayerOperation(mockSdk, request)).rejects.toThrow(
        "Blockchain error",
      );
    });

    it("should handle transaction event errors", async () => {
      mockSdk.waitForTransactionEvents = vi
        .fn()
        .mockRejectedValue(new Error("Transaction failed"));

      const request: UnifiedRelayerRequest = {
        type: "direct",
        operation: "submitFileAdditionWithPermissions",
        params: {
          url: "https://storage.example/file",
          userAddress: "0xuser" as Address,
          permissions: [],
        },
      };

      await expect(handleRelayerOperation(mockSdk, request)).rejects.toThrow(
        "Transaction failed",
      );
    });
  });

  describe("Type Safety", () => {
    it("should have exhaustive type checking for operations", () => {
      // This test ensures TypeScript's exhaustiveness checking works
      // If a new operation is added, TypeScript will error if not handled

      const checkExhaustive = (request: UnifiedRelayerRequest): string => {
        if (request.type === "signed") {
          // All signed operations go through the same handler
          return "signed";
        } else if (request.type === "direct") {
          // Check all direct operations are handled
          switch (request.operation) {
            case "submitFileAddition":
            case "submitFileAdditionWithPermissions":
            case "submitFileAdditionComplete":
            case "storeGrantFile":
            case "submitRegisterGrantee":
              return request.operation;
            default:
              // TypeScript will error here if a new operation is added
              const exhaustiveCheck: never = request;
              return exhaustiveCheck;
          }
        } else {
          // TypeScript will error here if a new request type is added
          const exhaustiveCheck: never = request;
          return exhaustiveCheck;
        }
      };

      // Test with all request types
      const signedReq: UnifiedRelayerRequest = {
        type: "signed",
        operation: "submitAddPermission",
        typedData: {
          domain: {
            name: "DataPortabilityPermissions",
            version: "1",
            chainId: 14800,
            verifyingContract:
              "0x1234567890123456789012345678901234567890" as `0x${string}`,
          },
          types: {
            Permission: [{ name: "nonce", type: "uint256" }],
          },
          primaryType: "Permission",
          message: {},
        },
        signature: "0x" as `0x${string}`,
      };
      expect(checkExhaustive(signedReq)).toBe("signed");

      const directReq: UnifiedRelayerRequest = {
        type: "direct",
        operation: "storeGrantFile",
        params: {
          grantee: "0xgrantee" as Address,
          operation: "read",
          parameters: {},
        },
      };
      expect(checkExhaustive(directReq)).toBe("storeGrantFile");
    });
  });

  describe("Edge Cases", () => {
    it("should handle all direct operations with complete params", async () => {
      // Test submitFileAddition
      const fileAddRequest: UnifiedRelayerRequest = {
        type: "direct",
        operation: "submitFileAddition",
        params: {
          url: "https://storage.example/basic.txt",
          userAddress: "0xuser123" as Address,
        },
      };

      await handleRelayerOperation(mockSdk, fileAddRequest);
      expect(mockSdk.data.addFileWithPermissions).toHaveBeenCalledWith(
        "https://storage.example/basic.txt",
        "0xuser123",
        [],
        undefined, // options parameter
      );
    });

    it("should handle submitFileAdditionWithPermissions with multiple permissions", async () => {
      const request: UnifiedRelayerRequest = {
        type: "direct",
        operation: "submitFileAdditionWithPermissions",
        params: {
          url: "https://storage.example/secure.txt",
          userAddress: "0xuser456" as Address,
          permissions: [
            { account: "0xaccount1" as Address, key: "key1" },
            { account: "0xaccount2" as Address, key: "key2" },
            { account: "0xaccount3" as Address, key: "key3" },
          ],
        },
      };

      await handleRelayerOperation(mockSdk, request);
      expect(mockSdk.data.addFileWithPermissions).toHaveBeenCalledWith(
        "https://storage.example/secure.txt",
        "0xuser456",
        request.params.permissions,
        undefined, // options parameter
      );
    });

    it("should handle submitFileAddition with owner address", async () => {
      const request: UnifiedRelayerRequest = {
        type: "direct",
        operation: "submitFileAdditionComplete",
        params: {
          url: "https://storage.example/file",
          userAddress: "0xuser" as Address,
          ownerAddress: "0xowner" as Address,
          permissions: [],
          schemaId: 42,
        },
      };

      const response = await handleRelayerOperation(mockSdk, request);

      expect(
        mockSdk.data.addFileWithEncryptedPermissionsAndSchema,
      ).toHaveBeenCalledWith(
        "https://storage.example/file",
        "0xowner", // Should use ownerAddress when provided
        [],
        42,
        undefined, // options parameter
      );

      expect(response).toEqual({
        type: "direct",
        result: {
          fileId: 789,
          transactionHash: "0xfilehash",
        },
      });
    });
  });

  describe("Transaction Options Support", () => {
    it("should pass transaction options for direct file operations", async () => {
      const options: TransactionOptions = {
        nonce: 42,
        gasLimit: 100000n,
        maxFeePerGas: 20000000000n,
      };

      const request: UnifiedRelayerRequest = {
        type: "direct",
        operation: "submitFileAddition",
        params: {
          url: "https://storage.example/file",
          userAddress: "0xuser" as Address,
        },
      };

      await handleRelayerOperation(mockSdk, request, options);

      expect(mockSdk.data.addFileWithPermissions).toHaveBeenCalledWith(
        "https://storage.example/file",
        "0xuser",
        [],
        options,
      );
    });

    it("should pass transaction options for file addition with permissions", async () => {
      const options: TransactionOptions = {
        nonce: 43,
        gasPrice: 10000000000n,
      };

      const request: UnifiedRelayerRequest = {
        type: "direct",
        operation: "submitFileAdditionWithPermissions",
        params: {
          url: "https://storage.example/file",
          userAddress: "0xuser" as Address,
          permissions: [{ account: "0xaccount1" as Address, key: "key1" }],
        },
      };

      await handleRelayerOperation(mockSdk, request, options);

      expect(mockSdk.data.addFileWithPermissions).toHaveBeenCalledWith(
        "https://storage.example/file",
        "0xuser",
        request.params.permissions,
        options,
      );
    });

    it("should pass transaction options for encrypted file operations", async () => {
      const options: TransactionOptions = {
        nonce: 44,
        maxFeePerGas: 30000000000n,
        maxPriorityFeePerGas: 2000000000n,
      };

      const request: UnifiedRelayerRequest = {
        type: "direct",
        operation: "submitFileAdditionComplete",
        params: {
          url: "https://storage.example/file",
          userAddress: "0xuser" as Address,
          permissions: [],
          schemaId: 42,
        },
      };

      await handleRelayerOperation(mockSdk, request, options);

      expect(
        mockSdk.data.addFileWithEncryptedPermissionsAndSchema,
      ).toHaveBeenCalledWith(
        "https://storage.example/file",
        "0xuser",
        [],
        42,
        options,
      );
    });

    it("should pass transaction options for signed AddServer operation", async () => {
      const options: TransactionOptions = {
        nonce: 45,
        gasLimit: 200000n,
      };

      const request: UnifiedRelayerRequest = {
        type: "signed",
        operation: "submitAddPermission",
        typedData: {
          domain: {
            name: "DataPortabilityServers",
            version: "1",
            chainId: 14800,
            verifyingContract: "0xservers" as Address,
          },
          types: {
            EIP712Domain: [
              { name: "name", type: "string" },
              { name: "version", type: "string" },
              { name: "chainId", type: "uint256" },
              { name: "verifyingContract", type: "address" },
            ],
            AddServer: [
              { name: "nonce", type: "uint256" },
              { name: "serverAddress", type: "address" },
              { name: "serverUrl", type: "string" },
              { name: "publicKey", type: "string" },
            ],
          },
          primaryType: "AddServer",
          message: {
            nonce: 1n,
            serverAddress: "0xserver" as Address,
            serverUrl: "https://server.example",
            publicKey: "0xpublickey",
          },
        },
        signature: "0xsignature" as Hash,
      };

      await handleRelayerOperation(mockSdk, request, options);

      expect(
        mockSdk.permissions.submitSignedAddAndTrustServer,
      ).toHaveBeenCalledWith(
        expect.objectContaining({
          primaryType: "AddServer",
        }),
        "0xsignature",
        options,
      );
    });

    it("should pass transaction options for signed TrustServer operation", async () => {
      const options: TransactionOptions = {
        nonce: 46,
        value: 1000000000000000n, // 0.001 ETH
      };

      const request: UnifiedRelayerRequest = {
        type: "signed",
        operation: "submitAddPermission",
        typedData: {
          domain: {
            name: "DataPortabilityServers",
            version: "1",
            chainId: 14800,
            verifyingContract: "0xservers" as Address,
          },
          types: {
            EIP712Domain: [
              { name: "name", type: "string" },
              { name: "version", type: "string" },
              { name: "chainId", type: "uint256" },
              { name: "verifyingContract", type: "address" },
            ],
            TrustServer: [
              { name: "nonce", type: "uint256" },
              { name: "serverId", type: "uint256" },
            ],
          },
          primaryType: "TrustServer",
          message: {
            nonce: 1n,
            serverId: 123n,
          },
        },
        signature: "0xsignature" as Hash,
      };

      await handleRelayerOperation(mockSdk, request, options);

      expect(mockSdk.permissions.submitSignedTrustServer).toHaveBeenCalledWith(
        expect.objectContaining({
          primaryType: "TrustServer",
        }),
        "0xsignature",
        options,
      );
    });

    it("should pass transaction options for signed UntrustServer operation", async () => {
      const options: TransactionOptions = {
        nonce: 47,
        gasPrice: 15000000000n,
        timeout: 60000,
      };

      const request: UnifiedRelayerRequest = {
        type: "signed",
        operation: "submitAddPermission",
        typedData: {
          domain: {
            name: "DataPortabilityServers",
            version: "1",
            chainId: 14800,
            verifyingContract: "0xservers" as Address,
          },
          types: {
            EIP712Domain: [
              { name: "name", type: "string" },
              { name: "version", type: "string" },
              { name: "chainId", type: "uint256" },
              { name: "verifyingContract", type: "address" },
            ],
            UntrustServer: [
              { name: "nonce", type: "uint256" },
              { name: "serverId", type: "uint256" },
            ],
          },
          primaryType: "UntrustServer",
          message: {
            nonce: 1n,
            serverId: 123n,
          },
        },
        signature: "0xsignature" as Hash,
      };

      await handleRelayerOperation(mockSdk, request, options);

      expect(
        mockSdk.permissions.submitSignedUntrustServer,
      ).toHaveBeenCalledWith(
        expect.objectContaining({
          primaryType: "UntrustServer",
        }),
        "0xsignature",
        options,
      );
    });

    it("should handle undefined options gracefully", async () => {
      const request: UnifiedRelayerRequest = {
        type: "direct",
        operation: "submitFileAddition",
        params: {
          url: "https://storage.example/file",
          userAddress: "0xuser" as Address,
        },
      };

      // Call without options
      await handleRelayerOperation(mockSdk, request);

      expect(mockSdk.data.addFileWithPermissions).toHaveBeenCalledWith(
        "https://storage.example/file",
        "0xuser",
        [],
        undefined,
      );
    });

    it("should pass complex transaction options correctly", async () => {
      const options: TransactionOptions = {
        nonce: 100,
        gasLimit: 500000n,
        maxFeePerGas: 50000000000n,
        maxPriorityFeePerGas: 3000000000n,
        value: 2000000000000000n,
        timeout: 120000,
      };

      const request: UnifiedRelayerRequest = {
        type: "signed",
        operation: "submitAddPermission",
        typedData: {
          domain: {
            name: "DataPortabilityPermissions",
            version: "1",
            chainId: 14800,
            verifyingContract: "0xpermissions" as Address,
          },
          types: {
            EIP712Domain: [
              { name: "name", type: "string" },
              { name: "version", type: "string" },
              { name: "chainId", type: "uint256" },
              { name: "verifyingContract", type: "address" },
            ],
            Permission: [
              { name: "nonce", type: "uint256" },
              { name: "granteeId", type: "uint256" },
              { name: "grant", type: "string" },
              { name: "fileIds", type: "uint256[]" },
            ],
          },
          primaryType: "Permission",
          message: {
            nonce: 1n,
            granteeId: 456n,
            grant: "encryptedGrant",
            fileIds: [789n, 790n],
          },
        },
        signature: "0xsignature" as Hash,
      };

      await handleRelayerOperation(mockSdk, request, options);

      expect(mockSdk.permissions.submitSignedGrant).toHaveBeenCalledWith(
        expect.objectContaining({
          primaryType: "Permission",
        }),
        "0xsignature",
        options,
      );
    });
  });
});<|MERGE_RESOLUTION|>--- conflicted
+++ resolved
@@ -2,10 +2,7 @@
 import { handleRelayerOperation } from "../server/relayerHandler";
 import type { VanaInstance } from "../index.node";
 import type { UnifiedRelayerRequest } from "../types/relayer";
-<<<<<<< HEAD
 import type { TransactionOptions } from "../types";
-=======
->>>>>>> 821b6d8d
 import type { Address, Hash } from "viem";
 
 // Mock viem for signature recovery (not testing actual crypto here)
