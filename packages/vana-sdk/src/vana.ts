import type {
  VanaConfig,
  WalletConfig,
  ChainConfig,
  RuntimeConfig,
  VanaChainId,
} from "./types";
import { isWalletConfig, isChainConfig, isVanaChainId } from "./types";
import { InvalidConfigurationError } from "./errors";
import {
  PermissionsController,
  ControllerContext,
} from "./controllers/permissions";
import { DataController } from "./controllers/data";
import { ProtocolController } from "./controllers/protocol";
import { StorageManager } from "./storage";
<<<<<<< HEAD
import { createWalletClient, http } from "viem";
import { chains } from "./config/chains";
=======
import { createPublicClient, http } from "viem";
>>>>>>> cf1c4fcd

/**
 * The main Vana SDK client class.
 *
 * This class serves as the primary entry point into the Vana ecosystem.
 * It is an orchestrator that provides access to all protocol functionality
 * through namespaced resource controllers.
 *
 * @example
 * ```typescript
 * import { Vana } from 'vana-sdk';
 * import { createWalletClient, http } from 'viem';
 * import { privateKeyToAccount } from 'viem/accounts';
 * import { mokshaTestnet } from 'vana-sdk/chains';
 *
 * const account = privateKeyToAccount('0x...');
 * const walletClient = createWalletClient({
 *   account,
 *   chain: mokshaTestnet,
 *   transport: http()
 * });
 *
 * const vana = new Vana({
 *   walletClient,
 *   relayerUrl: 'https://relayer.vana.org' // optional
 * });
 *
 * // Grant permission
 * const txHash = await vana.permissions.grant({
 *   to: '0x...',
 *   operation: 'llm_inference',
 *   parameters: { prompt: 'Hello world' }
 * });
 *
 * // Get user files
 * const files = await vana.data.getUserFiles({
 *   owner: '0x...'
 * });
 *
 * // Get contract info
 * const contract = vana.protocol.getContract('DataRegistry');
 * ```
 */
export class Vana {
  /** Controller for managing data access permissions */
  public readonly permissions: PermissionsController;

  /** Controller for managing user data assets */
  public readonly data: DataController;

  /** Controller providing low-level access to protocol contracts */
  public readonly protocol: ProtocolController;

  private readonly relayerUrl?: string;

  /**
   * Creates a Vana SDK instance from a chain configuration.
   * This is a convenience factory method for users who want to provide
   * chain details directly rather than a pre-configured wallet client.
   *
   * @param config - Chain configuration object
   * @returns Vana SDK instance
   *
   * @example
   * ```typescript
   * import { Vana } from 'vana-sdk';
   * import { privateKeyToAccount } from 'viem/accounts';
   *
   * const account = privateKeyToAccount('0x...');
   * const vana = Vana.fromChain({
   *   chainId: 14800,
   *   rpcUrl: 'https://rpc.moksha.vana.org',
   *   account,
   *   relayerUrl: 'https://relayer.vana.org'
   * });
   * ```
   */
  static fromChain(config: ChainConfig): Vana {
    return new Vana(config);
  }

  /**
   * Creates a Vana SDK instance from a wallet client configuration.
   * This is the recommended approach when you already have a configured wallet client.
   *
   * @param config - Wallet client configuration object
   * @returns Vana SDK instance
   *
   * @example
   * ```typescript
   * import { Vana } from 'vana-sdk';
   * import { createWalletClient, http } from 'viem';
   * import { privateKeyToAccount } from 'viem/accounts';
   * import { mokshaTestnet } from 'vana-sdk/chains';
   *
   * const account = privateKeyToAccount('0x...');
   * const walletClient = createWalletClient({
   *   account,
   *   chain: mokshaTestnet,
   *   transport: http()
   * });
   *
   * const vana = Vana.fromWallet({
   *   walletClient,
   *   relayerUrl: 'https://relayer.vana.org'
   * });
   * ```
   */
  static fromWallet(config: WalletConfig): Vana {
    return new Vana(config);
  }

  /**
   * Creates a new Vana SDK client instance.
   *
   * @param config - Configuration object (WalletConfig or ChainConfig)
   * @throws InvalidConfigurationError if the configuration is invalid
   */
  constructor(config: VanaConfig) {
    // Validate configuration
    this.validateConfig(config);

    // Store relayer URL
    this.relayerUrl = config.relayerUrl;

    // Initialize storage manager if storage providers are provided
    let storageManager: StorageManager | undefined;
    if (config.storage?.providers) {
      storageManager = new StorageManager();

      // Register all provided storage providers
      for (const [name, provider] of Object.entries(config.storage.providers)) {
        const isDefault = name === config.storage.defaultProvider;
        storageManager.register(name, provider, isDefault);
      }

      // If no default was explicitly set but providers exist, use the first one
      if (
        !config.storage.defaultProvider &&
        Object.keys(config.storage.providers).length > 0
      ) {
        const firstProviderName = Object.keys(config.storage.providers)[0];
        storageManager.setDefaultProvider(firstProviderName);
      }
    }

<<<<<<< HEAD
    // Create wallet client based on configuration type
    let walletClient;

    if (isWalletConfig(config)) {
      // Direct wallet client configuration
      walletClient = config.walletClient;
    } else if (isChainConfig(config)) {
      // Chain configuration - create wallet client
      if (!config.account) {
        throw new InvalidConfigurationError(
          "Account is required when using ChainConfig",
        );
      }

      const chain = chains[config.chainId];
      if (!chain) {
        throw new InvalidConfigurationError(
          `Unsupported chain ID: ${config.chainId}`,
        );
      }

      walletClient = createWalletClient({
        chain,
        transport: http(config.rpcUrl),
        account: config.account,
      });
    } else {
      throw new InvalidConfigurationError(
        "Invalid configuration: must be either WalletConfig or ChainConfig",
      );
    }

    // Create shared context for all controllers
    const sharedContext: ControllerContext = {
      walletClient,
=======
    // Create public client for reading contracts
    const publicClient = createPublicClient({
      chain: config.walletClient.chain,
      transport: http(),
    });

    // Create shared context for all controllers
    const sharedContext: ControllerContext = {
      walletClient: config.walletClient,
      publicClient,
>>>>>>> cf1c4fcd
      relayerUrl: config.relayerUrl,
      storageManager,
    };

    // Initialize controllers
    this.permissions = new PermissionsController(sharedContext);
    this.data = new DataController(sharedContext);
    this.protocol = new ProtocolController(sharedContext);
  }

  /**
   * Validates the configuration object.
   *
   * @param config - The configuration to validate
   * @throws InvalidConfigurationError if the configuration is invalid
   */
  private validateConfig(config: VanaConfig): void {
    if (!config) {
      throw new InvalidConfigurationError("Configuration object is required");
    }

    // Validate relayerUrl if provided
    if (config.relayerUrl !== undefined) {
      if (typeof config.relayerUrl !== "string") {
        throw new InvalidConfigurationError("relayerUrl must be a string");
      }

      if (config.relayerUrl.trim() === "") {
        throw new InvalidConfigurationError("relayerUrl cannot be empty");
      }

      // Basic URL validation
      try {
        new URL(config.relayerUrl);
      } catch {
        throw new InvalidConfigurationError("relayerUrl must be a valid URL");
      }
    }

    // Validate storage configuration if provided
    if (config.storage?.providers) {
      if (typeof config.storage.providers !== "object") {
        throw new InvalidConfigurationError(
          "storage.providers must be an object",
        );
      }

      // Validate that all providers have required methods
      for (const [name, provider] of Object.entries(config.storage.providers)) {
        if (!provider || typeof provider !== "object") {
          throw new InvalidConfigurationError(
            `Storage provider '${name}' must be a valid StorageProvider object`,
          );
        }
      }

      // Validate default provider if specified
      if (config.storage.defaultProvider) {
        if (!(config.storage.defaultProvider in config.storage.providers)) {
          throw new InvalidConfigurationError(
            `Default storage provider '${config.storage.defaultProvider}' not found in providers`,
          );
        }
      }
    }

    if (isWalletConfig(config)) {
      // Validate WalletConfig
      if (!config.walletClient) {
        throw new InvalidConfigurationError("walletClient is required");
      }

      // Validate that walletClient is actually a WalletClient
      if (
        typeof config.walletClient !== "object" ||
        !config.walletClient.signTypedData
      ) {
        throw new InvalidConfigurationError(
          "walletClient must be a valid viem WalletClient",
        );
      }

      // Validate that wallet client has a chain
      if (!config.walletClient.chain) {
        throw new InvalidConfigurationError(
          "walletClient must have a chain configured",
        );
      }

      // Validate that the chain is supported
      if (!isVanaChainId(config.walletClient.chain.id)) {
        throw new InvalidConfigurationError(
          `Unsupported chain ID: ${config.walletClient.chain.id}. Supported chains: 14800 (Moksha testnet), 1480 (Vana mainnet)`,
        );
      }
    } else if (isChainConfig(config)) {
      // Validate ChainConfig
      if (!isVanaChainId(config.chainId)) {
        throw new InvalidConfigurationError(
          `Unsupported chain ID: ${config.chainId}. Supported chains: 14800 (Moksha testnet), 1480 (Vana mainnet)`,
        );
      }

      if (!config.rpcUrl || typeof config.rpcUrl !== "string") {
        throw new InvalidConfigurationError(
          "rpcUrl is required and must be a string",
        );
      }

      if (config.rpcUrl.trim() === "") {
        throw new InvalidConfigurationError("rpcUrl cannot be empty");
      }

      // Basic URL validation for RPC URL
      try {
        new URL(config.rpcUrl);
      } catch {
        throw new InvalidConfigurationError("rpcUrl must be a valid URL");
      }

      // Account is optional for ChainConfig, but if provided, validate it
      if (config.account) {
        if (typeof config.account !== "object" || !config.account.address) {
          throw new InvalidConfigurationError(
            "account must be a valid viem Account object",
          );
        }
      }
    } else {
      throw new InvalidConfigurationError(
        "Configuration must be either WalletConfig or ChainConfig",
      );
    }
  }

  /**
   * Gets the current chain ID from the wallet client.
   *
   * @returns The chain ID
   */
  get chainId(): number {
    return this.protocol.getChainId();
  }

  /**
   * Gets the current chain name from the wallet client.
   *
   * @returns The chain name
   */
  get chainName(): string {
    return this.protocol.getChainName();
  }

  /**
   * Gets the user's address from the wallet client.
   *
   * @returns Promise resolving to the user's address
   */
  async getUserAddress() {
    const addresses = await this.permissions["getUserAddress"]();
    return addresses;
  }

  /**
   * Gets information about the current configuration.
   *
   * @returns Runtime configuration information
   */
  getConfig(): RuntimeConfig {
    return {
      chainId: this.chainId as VanaChainId,
      chainName: this.chainName,
      relayerUrl: this.relayerUrl,
      storageProviders: this.data.getStorageProviders?.() || [],
      defaultStorageProvider: this.data.getDefaultStorageProvider?.(),
    };
  }
}<|MERGE_RESOLUTION|>--- conflicted
+++ resolved
@@ -14,12 +14,8 @@
 import { DataController } from "./controllers/data";
 import { ProtocolController } from "./controllers/protocol";
 import { StorageManager } from "./storage";
-<<<<<<< HEAD
-import { createWalletClient, http } from "viem";
+import { createWalletClient, createPublicClient, http } from "viem";
 import { chains } from "./config/chains";
-=======
-import { createPublicClient, http } from "viem";
->>>>>>> cf1c4fcd
 
 /**
  * The main Vana SDK client class.
@@ -166,7 +162,6 @@
       }
     }
 
-<<<<<<< HEAD
     // Create wallet client based on configuration type
     let walletClient;
 
@@ -199,21 +194,16 @@
       );
     }
 
+    // Create public client for reading contracts
+    const publicClient = createPublicClient({
+      chain: walletClient.chain,
+      transport: http(),
+    });
+
     // Create shared context for all controllers
     const sharedContext: ControllerContext = {
       walletClient,
-=======
-    // Create public client for reading contracts
-    const publicClient = createPublicClient({
-      chain: config.walletClient.chain,
-      transport: http(),
-    });
-
-    // Create shared context for all controllers
-    const sharedContext: ControllerContext = {
-      walletClient: config.walletClient,
       publicClient,
->>>>>>> cf1c4fcd
       relayerUrl: config.relayerUrl,
       storageManager,
     };
